--- conflicted
+++ resolved
@@ -47,13 +47,7 @@
   const [t15, setT15] = useState(false);
   const [polymers, setPolymers] = useState(false);
   const [NPZz, setNPZz] = useState(false);
-<<<<<<< HEAD
-  const [molecularInorganics, setMolecularInorganics] = useState(
-    inchiVersion === "1.07.3-orgmet"
-  );
-=======
   const [molecularInorganics, setMolecularInorganics] = useState(inchiVersion === "Latest-MoIn");
->>>>>>> 6fe47a8e
   const [showTautomerism, setShowTautomerism] = useState(true); // Add state for tautomerism visibility
 
   // Additional stereo options
@@ -117,14 +111,8 @@
 
     if (NPZz) options.push("NPZz");
 
-<<<<<<< HEAD
-    // molecularInorganics is only available in the 1.07.3-orgmet version
-    if (molecularInorganics && inchiVersion === "1.07.3-orgmet")
-      options.push("MolecularInorganics");
-=======
     // molecularInorganics is only available in the Latest-MoIn version
     if (molecularInorganics && inchiVersion === "Latest-MoIn") options.push("MolecularInorganics");
->>>>>>> 6fe47a8e
 
     // Format the options string as required by the API
     const optionsString = options.map((opt) => `-${opt}`).join(" ");
