from __future__ import annotations

from typing import Literal, Optional

<<<<<<< HEAD
from fastapi import APIRouter
from fastapi import HTTPException
from fastapi import Query
from fastapi import Request
from fastapi import status
=======
from fastapi import APIRouter, HTTPException, Query, Request, status
>>>>>>> dde3cd6b
from fastapi.responses import Response
from fastapi.templating import Jinja2Templates

# Use the shared limiter instance
from app.limiter import limiter
from app.modules.depiction import get_cdk_depiction, get_rdkit_depiction
from app.modules.toolkits.helpers import parse_input
from app.modules.toolkits.openbabel_wrapper import get_ob_mol
from app.modules.toolkits.rdkit_wrapper import get_3d_conformers
from app.schemas import HealthCheck
from app.schemas.depict_schema import Depict2DResponse, Depict3DResponse
from app.schemas.error import BadRequestModel, ErrorResponse, NotFoundModel

# Use the shared limiter instance
from app.limiter import limiter

templates = Jinja2Templates(directory="app/templates")


<<<<<<< HEAD
# Removed local FastAPI app instance and limiter/exception handler setup in favour of shared one.
=======
# Removed local FastAPI app instance and limiter/exception handler setup
# in favour of shared one.
>>>>>>> dde3cd6b

router = APIRouter(
    prefix="/depict",
    tags=["depict"],
    dependencies=[],
    responses={
        200: {"description": "OK"},
        400: {"description": "Bad Request", "model": BadRequestModel},
        404: {"description": "Not Found", "model": NotFoundModel},
        422: {"description": "Unprocessable Entity", "model": ErrorResponse},
    },
)


@router.get("/", include_in_schema=False)
@router.get(
    "/health",
    tags=["healthcheck"],
    summary="Perform a Health Check on Depict Module",
    response_description="Return HTTP Status Code 200 (OK)",
    status_code=status.HTTP_200_OK,
    response_model=HealthCheck,
    include_in_schema=False,
)
def get_health() -> HealthCheck:
    """## Perform a Health Check.

    Endpoint to perform a health check on. This endpoint can primarily be used by Docker
    to ensure a robust container orchestration and management are in place. Other
    services that rely on the proper functioning of the API service will not deploy if this
    endpoint returns any other HTTP status code except 200 (OK).
    Returns:
        HealthCheck: Returns a JSON response with the health status
    """
    return HealthCheck(status="OK")


@router.get(
    "/2D",
    summary="Generates a 2D depiction of a molecule",
    responses={
        200: {
            "description": "Successful response",
            "model": Depict2DResponse,
        },
        400: {"description": "Bad Request", "model": BadRequestModel},
        404: {"description": "Not Found", "model": NotFoundModel},
        422: {"description": "Unprocessable Entity", "model": ErrorResponse},
    },
)
async def depict_2d_molecule(
    smiles: str = Query(
        title="SMILES",
        description="SMILES string to be converted",
        openapi_examples={
            "example1": {
                "summary": "Example: Caffeine",
                "value": "CN1C=NC2=C1C(=O)N(C(=O)N2C)C",
            },
            "example2": {
                "summary": "Example: Topiramate-13C6",
                "value": "CC1(C)OC2COC3(COS(N)(=O)=O)OC(C)(C)OC3C2O1",
            },
        },
    ),
    toolkit: Literal["cdk", "rdkit"] = Query(
        default="rdkit",
        description="Cheminformatics toolkit used in the backend",
    ),
    width: Optional[int] = Query(
        512,
        title="Width",
        description="The width of the generated image in pixels.",
    ),
    height: Optional[int] = Query(
        512,
        title="Height",
        description="The height of the generated image in pixels.",
    ),
    rotate: Optional[int] = Query(
        0,
        title="Rotate",
        description="The rotation angle of the molecule in degrees.",
    ),
    CIP: bool = Query(
        False,
        title="CIP",
        description="Whether to include Cahn-Ingold-Prelog (CIP) stereochemistry information.",
    ),
    unicolor: bool = Query(
        False,
        title="Unicolor",
        description="Whether to use a single colour for the molecule.",
    ),
    highlight: Optional[str] = Query(
        None,
        title="Substructure",
        description="SMARTS pattern to highlight atoms/bonds.",
    ),
    atomIds: Optional[str] = Query(
        None,
        title="Atom Indices",
        description="Comma-separated list of atom indices to highlight (0-based indexing).",
    ),
    showAtomNumbers: bool = Query(
        False,
        title="Show Atom Numbers",
        description="Whether to show atom numbers on the molecular depiction.",
    ),
    hydrogen_display: Literal[
        "Provided", "Minimal", "Explicit", "Stereo", "Smart"
    ] = Query(
        default="Smart",
        title="Hydrogen Display",
        description=(
            "Control how hydrogen atoms are displayed in the molecular depiction. "
            "Options: 'Provided' (as-is), 'Minimal' (suppress all H), "
            "'Explicit' (show all H), 'Stereo' (show stereo-relevant H only), "
            "'Smart' (intelligent H placement, recommended for chiral molecules)."
        ),
    ),
):
    """Generates a 2D depiction of a molecule using CDK or RDKit with the given.

    parameters.

    Parameters:
    - **SMILES**: required (query): The SMILES representation of the molecule. [required]
    - **toolkit**: (str, optional): The toolkit to use for the depiction. Defaults to "cdk".
        - Supported values: "cdk"/ "rdkit" (default), "cdk".
    - **width**: (int, optional): The width of the generated image in pixels. Defaults to 512.
    - **height**: (int, optional): The height of the generated image in pixels. Defaults to 512.
    - **rotate**: (int, optional): The rotation angle of the molecule in degrees. Defaults to 0.
    - **CIP** (bool, optional): Whether to include Cahn-Ingold-Prelog (CIP) stereochemistry information. Defaults to False.
    - **highlight** (Optional[str], optional): SMARTS pattern to highlight atoms/bonds. Defaults to None.
    - **atomIds** (Optional[str], optional): Comma-separated atom indices to highlight. Defaults to None.
    - **showAtomNumbers** (bool, optional): Whether to show atom numbers on the molecular depiction. Defaults to False.
    - **hydrogen_display** (str, optional): Control hydrogen display mode. Defaults to "Smart".
        - "Provided": Keep hydrogens as-is (no changes)
        - "Minimal": Suppress all hydrogens (clean depiction)
        - "Explicit": Show all hydrogens explicitly
        - "Stereo": Show only stereo-relevant hydrogens (chiral centers, E/Z bonds)
        - "Smart": Intelligent hydrogen placement (recommended for chiral molecules)


    Returns:
        Response: An HTTP response containing the generated image in SVG+xml format.

    Raises:
    - HTTPException (422): If the SMILES string is invalid or parameters are incorrect.

    Note:
        - The `smiles` parameter is required and must be provided as a query parameter.
        - The `toolkit` parameter determines the backend library to use for molecule depiction.
          Currently supported options are "cdk" and "rdkit" (default).
        - The `width` and `height` parameters control the dimensions of the generated image.
        - The `rotate` parameter specifies the rotation angle of the molecule in degrees.
        - The `CIP` parameter controls whether Cahn-Ingold-Prelog (CIP) stereochemistry information should be included.
        - The `unicolor` parameter determines whether a single colour is used for the molecule.
        - The `hydrogen_display` parameter is crucial for molecules with stereochemistry:
          * Use "Smart" or "Stereo" for chiral molecules to show relevant hydrogens
          * Use "Minimal" for clean, publication-quality depictions
          * Use "Explicit" for educational materials showing all atoms
        - The `showAtomNumbers` parameter controls whether atom numbers are displayed on the depiction.
    """
    try:
        # Parse atom indices if provided
        highlight_atoms = None
        if atomIds:
            try:
                highlight_atoms = [
                    int(x.strip()) for x in atomIds.split(",") if x.strip().isdigit()
                ]
            except ValueError:
                raise HTTPException(
                    status_code=422,
                    detail="Invalid atomIds format. Please provide comma-separated integers.",
                )

        if toolkit == "cdk":
            mol = parse_input(smiles, "cdk", False)
            depiction = get_cdk_depiction(
                mol,
                [width, height],
                rotate,
                CIP=CIP,
                unicolor=unicolor,
                highlight=highlight,
                highlight_atoms=highlight_atoms,
                showAtomNumbers=showAtomNumbers,
                hydrogen_display=hydrogen_display,
            )
        elif toolkit == "rdkit":
            mol = parse_input(smiles, "rdkit", False)
            depiction = get_rdkit_depiction(
                mol,
                [width, height],
                rotate,
                CIP=CIP,
                unicolor=unicolor,
                highlight=highlight,
                highlight_atoms=highlight_atoms,
                showAtomNumbers=showAtomNumbers,
            )
        else:
            raise HTTPException(
                status_code=422,
                detail="Error reading SMILES string, please check again.",
            )
        return Response(content=depiction, media_type="image/svg+xml")
    except Exception as e:
        raise HTTPException(status_code=422, detail=str(e))


@router.get(
    "/3D",
    summary="Generates a 3D depiction of a molecule",
    responses={
        200: {
            "description": "Successful response",
            "model": Depict3DResponse,
        },
        400: {"description": "Bad Request", "model": BadRequestModel},
        404: {"description": "Not Found", "model": NotFoundModel},
        422: {"description": "Unprocessable Entity", "model": ErrorResponse},
    },
)
@limiter.limit("25/minute")
async def depict_3d_molecule(
    request: Request,
    smiles: str = Query(
        title="SMILES",
        description="SMILES string to be converted",
        openapi_examples={
            "example1": {
                "summary": "Example: Caffeine",
                "value": "CN1C=NC2=C1C(=O)N(C(=O)N2C)C",
            },
            "example2": {
                "summary": "Example: Topiramate-13C6",
                "value": "CC1(C)OC2COC3(COS(N)(=O)=O)OC(C)(C)OC3C2O1",
            },
        },
    ),
    toolkit: Literal["rdkit", "openbabel"] = Query(
        default="openbabel",
        description="Cheminformatics toolkit used in the backend",
    ),
):
    """Generate 3D depictions of molecules using OpenBabel or RDKit.

    Parameters:
    - **SMILES**: required (str): The SMILES string representing the molecule to depict.
    - **toolkit**: optional (str): The molecule toolkit to use. The default is "rdkit".
          - Supported values: "rdkit"/ "openbabel" (default), "rdkit".
    Returns:
    - If the toolkit is "openbabel", returns a TemplateResponse with the molecule depiction generated using OpenBabel.
    - If the toolkit is "rdkit", returns a TemplateResponse with the 3D conformers of the molecule generated using RDKit.
    - If the toolkit is neither "openbabel" nor "rdkit", returns a string indicating that the SMILES string or the toolkit configuration should be checked.

    Raises:
    - ValueError: If the SMILES string is not provided or is invalid.

    Note:
    - The function expects a GET request to the "/3D" endpoint.
    - The generated depictions are rendered using the "mol.html" template found under the templates directory.
    """
    try:
        if toolkit == "openbabel":
            content = {
                "request": request,
                "molecule": get_ob_mol(smiles, threeD=True, depict=True),
            }
        elif toolkit == "rdkit":
            mol = parse_input(smiles, "rdkit", False)
            content = {"request": request, "molecule": get_3d_conformers(mol)}
        else:
            raise HTTPException(
                status_code=422,
                detail="Error reading SMILES string, please check again.",
            )
        return templates.TemplateResponse("mol.html", content)
    except Exception as e:
        raise HTTPException(status_code=422, detail=str(e))<|MERGE_RESOLUTION|>--- conflicted
+++ resolved
@@ -2,15 +2,11 @@
 
 from typing import Literal, Optional
 
-<<<<<<< HEAD
 from fastapi import APIRouter
 from fastapi import HTTPException
 from fastapi import Query
 from fastapi import Request
 from fastapi import status
-=======
-from fastapi import APIRouter, HTTPException, Query, Request, status
->>>>>>> dde3cd6b
 from fastapi.responses import Response
 from fastapi.templating import Jinja2Templates
 
@@ -30,12 +26,7 @@
 templates = Jinja2Templates(directory="app/templates")
 
 
-<<<<<<< HEAD
 # Removed local FastAPI app instance and limiter/exception handler setup in favour of shared one.
-=======
-# Removed local FastAPI app instance and limiter/exception handler setup
-# in favour of shared one.
->>>>>>> dde3cd6b
 
 router = APIRouter(
     prefix="/depict",
