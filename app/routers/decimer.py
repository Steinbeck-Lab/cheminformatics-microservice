import os
import requests

from fastapi.responses import JSONResponse
from urllib.request import urlopen
from urllib.parse import urlsplit
from fastapi import Body, APIRouter
from typing_extensions import Annotated
from app.modules.decimermodules import getPredictedSegments

router = APIRouter(
    prefix="/decimer",
    tags=["decimer"],
    dependencies=[],
    responses={404: {"description": "Not found"}},
)


@router.get("/")
async def DECIMER_Index():
    return {"module": "decimer", "message": "Successful", "status": 200}


@router.post("/process")
<<<<<<< HEAD
async def Extract_ChemicalInfo(request: Request):
    """
    Extract chemical structure depictions and convert them into SMILES using DECIMER:

    - **Images**: required (query)
    """
    body = await request.json()
    image_path = body["path"]
    reference = body["reference"]
    split = urlsplit(image_path)
=======
async def extract_chemicalinfo(path: Annotated[str, Body(embed=True)], reference: Annotated[str, Body(embed=True)], img: Annotated[str, Body(embed=True)]):
    split = urlsplit(path)
>>>>>>> 3d7f92c7
    filename = "/tmp/" + split.path.split("/")[-1]
    if img:
        response = urlopen(img)
        with open(filename, "wb") as f:
            f.write(response.file.read())
            smiles = getPredictedSegments(filename)
            os.remove(filename)
            return JSONResponse(
                content={"reference": reference, "smiles": smiles.split(".")}
            )
    else:
        response = requests.get(path)
        if response.status_code == 200:
            with open(filename, "wb") as f:
                f.write(response.content)
                smiles = getPredictedSegments(filename)
                os.remove(filename)
                return JSONResponse(
                    content={"reference": reference, "smiles": smiles.split(".")}
                )<|MERGE_RESOLUTION|>--- conflicted
+++ resolved
@@ -22,21 +22,13 @@
 
 
 @router.post("/process")
-<<<<<<< HEAD
-async def Extract_ChemicalInfo(request: Request):
+async def Extract_ChemicalInfo(path: Annotated[str, Body(embed=True)], reference: Annotated[str, Body(embed=True)], img: Annotated[str, Body(embed=True)]):
     """
     Extract chemical structure depictions and convert them into SMILES using DECIMER:
 
     - **Images**: required (query)
     """
-    body = await request.json()
-    image_path = body["path"]
-    reference = body["reference"]
-    split = urlsplit(image_path)
-=======
-async def extract_chemicalinfo(path: Annotated[str, Body(embed=True)], reference: Annotated[str, Body(embed=True)], img: Annotated[str, Body(embed=True)]):
     split = urlsplit(path)
->>>>>>> 3d7f92c7
     filename = "/tmp/" + split.path.split("/")[-1]
     if img:
         response = urlopen(img)
