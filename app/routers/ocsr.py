--- conflicted
+++ resolved
@@ -4,11 +4,7 @@
 from urllib.request import urlopen
 from urllib.parse import urlsplit
 from fastapi import Body, APIRouter, status, HTTPException
-<<<<<<< HEAD
 from app.modules.decimer import get_predicted_segments_from_file
-=======
-from app.modules.decimer import getPredictedSegmentsFromFile
->>>>>>> 66e5e5e9
 from app.schemas import HealthCheck
 from app.schemas.error import ErrorResponse, BadRequestModel, NotFoundModel
 from app.schemas.ocsr_schema import ExtractChemicalInfoResponse
@@ -63,11 +59,8 @@
         422: {"description": "Unprocessable Entity", "model": ErrorResponse},
     },
 )
-<<<<<<< HEAD
-async def extract_chemicalinfo(
-=======
+
 async def Extract_ChemicalInfo_From_File(
->>>>>>> 66e5e5e9
     path: str = Body(
         None,
         embed=True,
@@ -110,21 +103,13 @@
         try:
             filename = "/tmp/" + str(uuid.uuid4())
             response = urlopen(img)
-<<<<<<< HEAD
             smiles = get_predicted_segments_from_file(response.file.read(), filename)
-=======
-            smiles = getPredictedSegmentsFromFile(response.file.read(), filename)
->>>>>>> 66e5e5e9
             return JSONResponse(
                 content={"reference": reference, "smiles": smiles.split(".")}
             )
         except Exception as e:
             raise HTTPException(
-<<<<<<< HEAD
                 status_code=422, detail="Error processing the image: " + str(e)
-=======
-                status_code=400, detail="Error accessing image content: " + str(e)
->>>>>>> 66e5e5e9
             )
     else:
         try:
@@ -132,21 +117,13 @@
             filename = "/tmp/" + split.path.split("/")[-1]
             response = requests.get(path)
             if response.status_code == 200:
-<<<<<<< HEAD
                 smiles = get_predicted_segments_from_file(response.content, filename)
-=======
-                smiles = getPredictedSegmentsFromFile(response.content, filename)
->>>>>>> 66e5e5e9
             return JSONResponse(
                 content={"reference": reference, "smiles": smiles.split(".")}
             )
         except Exception as e:
             raise HTTPException(
-<<<<<<< HEAD
                 status_code=422, detail="Error processing the image: " + str(e)
-=======
-                status_code=400, detail="Invalid URL or file path: " + str(e)
->>>>>>> 66e5e5e9
             )
 
 
@@ -163,11 +140,7 @@
         422: {"description": "Unprocessable Entity", "model": ErrorResponse},
     },
 )
-<<<<<<< HEAD
 async def extract_chemicalinfo_from_upload(file: UploadFile):
-=======
-async def Extract_ChemicalInfo(file: UploadFile):
->>>>>>> 66e5e5e9
     """
     Detect, segment and convert a chemical structure depiction in the uploaded image file into a SMILES string using the DECIMER modules.
 
@@ -187,29 +160,17 @@
         try:
             contents = file.file.read()
             try:
-<<<<<<< HEAD
                 smiles = get_predicted_segments_from_file(contents, filename)
-=======
-                smiles = getPredictedSegmentsFromFile(contents, filename)
->>>>>>> 66e5e5e9
                 return JSONResponse(
                     content={"reference": None, "smiles": smiles.split(".")}
                 )
             except Exception as e:
                 raise HTTPException(
-<<<<<<< HEAD
                     status_code=422, detail="Error processimg the image: " + str(e)
                 )
         except Exception as e:
             raise HTTPException(
                 status_code=422, detail="Error processimg the image: " + str(e)
-=======
-                    status_code=400, detail="Error accessing image URL: " + str(e)
-                )
-        except Exception as e:
-            raise HTTPException(
-                status_code=400, detail="Error accessing image URL: " + str(e)
->>>>>>> 66e5e5e9
             )
         finally:
             file.file.close()