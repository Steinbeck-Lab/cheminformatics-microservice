--- conflicted
+++ resolved
@@ -1,16 +1,11 @@
 from fastapi import Request, APIRouter
 from typing import Optional
 from rdkit import Chem
-<<<<<<< HEAD
-import urllib.request
-
-=======
 import base64
 import requests
 from urllib.request import urlopen
 from urllib.parse import urlsplit
 import mimetypes
->>>>>>> c49e76fd
 # from ..database import db
 # from fastapi_pagination import Page, add_pagination, paginate
 from rdkit.Chem.EnumerateStereoisomers import (
@@ -179,16 +174,6 @@
     body = await request.json()
     image_path = body["path"]
     reference = body["reference"]
-<<<<<<< HEAD
-    if image_path:
-        filename = reference + ".png"
-        urllib.request.urlretrieve(image_path, filename)
-        smiles = predict_SMILES(filename)
-        os.remove(filename)
-        return JSONResponse(
-            content={"reference": reference, "smiles": smiles.split(".")}
-        )
-=======
     split = urlsplit(image_path)
     filename = "/tmp/" + split.path.split("/")[-1]
     if 'img' in body:
@@ -208,8 +193,6 @@
                 smiles = predict_SMILES(filename)
                 os.remove(filename)
                 return JSONResponse(content={ "reference" :  reference, "smiles": smiles.split(".")})
->>>>>>> c49e76fd
-
 
 # @app.get("/molecules/", response_model=List[schemas.Molecule])
 # def read_molecules(skip: int = 0, limit: int = 100, db: Session = Depends(get_db)):
