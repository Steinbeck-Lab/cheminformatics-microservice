--- conflicted
+++ resolved
@@ -33,11 +33,7 @@
         flake8 --per-file-ignores="__init__.py:F401" --ignore E402,E501,W503 $(git ls-files '*.py') .
     - name: Run test
       run: |
-<<<<<<< HEAD
-        python3 -m pytest --cov app -p no:warnings
-=======
         python3 -m pytest -p no:warnings
->>>>>>> 9c6630c0
     - name: Upload coverage reports to Codecov
       uses: codecov/codecov-action@v3
       env:
