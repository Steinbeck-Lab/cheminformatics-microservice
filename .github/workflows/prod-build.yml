--- conflicted
+++ resolved
@@ -39,15 +39,8 @@
           myToken: ${{ github.token }}
           exclude_types: "draft"
           view_top: 10
-      
-<<<<<<< HEAD
+          
       # Docker Hub login
-=======
-      - name: Print release name
-        run: | 
-          echo "tag_name: ${{ steps.fetch-latest-release.outputs.tag_name }}"
-      
->>>>>>> ce8aaf9d
       - name: Log in to Docker Hub
         uses: docker/login-action@v4
         with:
