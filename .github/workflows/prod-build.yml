--- conflicted
+++ resolved
@@ -87,12 +87,7 @@
 
       # Build frontend Docker image only if frontend files changed
       - name: Build and push frontend Docker image
-<<<<<<< HEAD
         uses: docker/build-push-action@v5
-=======
-        uses: docker/build-push-action@v5.3.0
-        #if: steps.frontend-changes.outputs.frontend == 'true'
->>>>>>> 961d153f
         with:
           context: ./frontend
           file: ./frontend/Dockerfile
